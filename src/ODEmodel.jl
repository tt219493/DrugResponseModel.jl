--- conflicted
+++ resolved
@@ -3,8 +3,6 @@
 """
 
 
-<<<<<<< HEAD
-=======
 """ Time- and state-invariant model Jacobian. """
 # function update_coef(A, u, p, t)
 #     A[:, :] .= [-p[1]-p[3] 2*p[2]; p[1] -p[2]-p[4]]
@@ -100,7 +98,6 @@
 end
 
 
->>>>>>> 4b33c305
 function ode_plotIt(params::Vector{Float64}, g1::Matrix, g2::Matrix, g1_0::Array, g2_0::Array, pop, i::Int, title::String, legend::Any)
     """ Given estimated parameters for each trial, solve the DDE model plot the predicted curve 
     for # of cells in G1, G2, or total, along with their corresponding real data,
@@ -108,14 +105,11 @@
     """
     t = LinRange(0.0, 95.5, 192)
     t_new = LinRange(0.0, 195.5, 292)
-<<<<<<< HEAD
     tspan_new = (0.0, 195.5)
     u0_new = [g1_0[i], g2_0[i]]
     prob_new = ODEProblem((a, b, c, d) -> ODEmodelFlex(a, b, c, d, 1), u0_new, tspan_new, params)
     solution = solve(prob_new, AutoTsit5(Rosenbrock23()))
-=======
-    _, solution = predict(params, g1_0, g2_0, i, t_new)
->>>>>>> 4b33c305
+
 
     plot(t_new, solution(t_new, idxs=1).u, label = "G1 est", dpi = 150, xlabel = "time [hours]", ylabel = "# of cells", lw=2.0, alpha = 0.6, color=:green)
     plot!(t, g1[:, i], label = "G1", dpi = 150, markersize = 1.0, color=:darkgreen)
