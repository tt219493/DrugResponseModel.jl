--- conflicted
+++ resolved
@@ -5,11 +5,7 @@
     # Solve for all drugs
     t = 1
     for j = 1:3
-<<<<<<< HEAD
-        hill = hP[[t:(t + 13); 43:48]]
-=======
         hill = hP[[t:(t + 13); 71:76]]
->>>>>>> 210a9248
         res += residHill(hill, concentrations[:, j], g1[:, :, j], g2[:, :, j])
         t += 14
     end
